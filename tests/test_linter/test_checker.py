import ast
from pathlib import Path
import subprocess
import sys
from textwrap import dedent

import pytest

from deal.linter import Checker


TEXT = """
import deal


@deal.post(lambda x: x > 0)
def test():
    return -1


@deal.raises(ValueError)
def test2():
    1 / 0
    raise ValueError
    raise KeyError
""".strip()

EXPECTED = [
    (6, 11, 'DEL012 post contract error (-1)', Checker),
    (11, 8, 'DEL021 raises contract error (ZeroDivisionError)', Checker),
    (13, 10, 'DEL021 raises contract error (KeyError)', Checker),
]


def test_stdin():
    checker = Checker(tree=ast.parse(TEXT))
    errors = list(checker.run())
    assert errors == EXPECTED


def test_astroid_path(tmp_path: Path):
    path = tmp_path / 'test.py'
    path.write_text(TEXT)
    checker = Checker.from_path(path)
    errors = list(checker.run())
    assert errors == EXPECTED


def test_get_funcs_invalid_syntax(tmp_path: Path):
    """
    Atom IDE flake8 plugin can call flake8 with AST with correct syntax but with path
    to code with invalid syntax. In that case, we should ignore the file and fallback
    to the passed AST.
    """
    path = tmp_path / 'test.py'
    path.write_text('1/')
    checker = Checker(tree=ast.parse(TEXT), filename=str(path))
    errors = list(checker.run())
    assert errors == EXPECTED


def test_version():
<<<<<<< HEAD
    version = Checker(tree=None, filename='stdin').version  # type: ignore[arg-type]
    assert version.count('.') == 2
=======
    version = Checker.version
    assert len(version) >= 5
>>>>>>> 82009718
    assert not set(version) - set('0123456789.')


def test_remove_duplicates(tmp_path: Path):
    text = """
        import deal

        def inner():
            raise TypeError
            raise TypeError

        @deal.raises()
        def outer():
            return inner()
    """
    path = tmp_path / 'test.py'
    path.write_text(dedent(text))
    checker = Checker.from_path(path)
    errors = list(checker.run())
    assert len(errors) == 1


@pytest.mark.parametrize('comment, should_fail', [
    ('', True),

    # different prefix sizes
    ('# noqa: DEAL021', False),
    ('# noqa: DEAL02', False),
    ('# noqa: DEAL0', False),
    ('# noqa: DEAL', False),

    # case insensitive
    ('# NoQA: DEAL', False),
    ('# NOQA: DEAL', False),
    ('# noqa: deal', False),

    # aliases
    ('# noqa: DEA021', False),
    ('# noqa: DEL021', False),
    ('# noqa: DIL021', False),
    ('# noqa: DEA0', False),
    ('# noqa: DEA', False),

    # mixed with other codes and garbage
    ('# noqa: W13, DEAL021', False),
    ('# noqa: DEAL021, W13', False),
    ('# noqa: DEAL021 # nosec # type: ignore', False),
    ('# nosec # type: ignore # noqa: DEAL021', False),

    # not this noqa
    ('# noqa: W13', True),
    ('# noqa: DEAL022', True),
    ('# noqa: D022', True),
    ('# oh hi mark', True),
    ('# type: ignore', True),
    ('# nosec', True),
])
def test_noqa(tmp_path: Path, comment, should_fail):
    text = f"""
        import deal
        @deal.safe
        def f():
            1/0 {comment}
    """
    path = tmp_path / 'test.py'
    path.write_text(dedent(text))
    checker = Checker.from_path(path)
    errors = list(checker.run())
<<<<<<< HEAD
    assert len(errors) == int(should_fail)
=======
    assert len(errors) == 1


def test_flake8_integration(tmp_path: Path):
    path = tmp_path / 'test.py'
    path.write_text(TEXT + '\n')
    cmd = [sys.executable, '-m', 'flake8', str(tmp_path)]
    result = subprocess.run(cmd, stdout=subprocess.PIPE, stderr=subprocess.PIPE)
    assert result.returncode == 1
    lines = result.stdout.decode().splitlines()
    assert len(EXPECTED) == len(lines), result.stderr
    for (lineno, col, error, _), line in zip(EXPECTED, lines):
        assert error in line
        assert f':{lineno}:{col + 1}' in line
>>>>>>> 82009718
<|MERGE_RESOLUTION|>--- conflicted
+++ resolved
@@ -60,13 +60,8 @@
 
 
 def test_version():
-<<<<<<< HEAD
     version = Checker(tree=None, filename='stdin').version  # type: ignore[arg-type]
     assert version.count('.') == 2
-=======
-    version = Checker.version
-    assert len(version) >= 5
->>>>>>> 82009718
     assert not set(version) - set('0123456789.')
 
 
@@ -87,6 +82,19 @@
     checker = Checker.from_path(path)
     errors = list(checker.run())
     assert len(errors) == 1
+
+
+def test_flake8_integration(tmp_path: Path):
+    path = tmp_path / 'test.py'
+    path.write_text(TEXT + '\n')
+    cmd = [sys.executable, '-m', 'flake8', str(tmp_path)]
+    result = subprocess.run(cmd, stdout=subprocess.PIPE, stderr=subprocess.PIPE)
+    assert result.returncode == 1
+    lines = result.stdout.decode().splitlines()
+    assert len(EXPECTED) == len(lines), result.stderr
+    for (lineno, col, error, _), line in zip(EXPECTED, lines):
+        assert error in line
+        assert f':{lineno}:{col + 1}' in line
 
 
 @pytest.mark.parametrize('comment, should_fail', [
@@ -135,21 +143,4 @@
     path.write_text(dedent(text))
     checker = Checker.from_path(path)
     errors = list(checker.run())
-<<<<<<< HEAD
-    assert len(errors) == int(should_fail)
-=======
-    assert len(errors) == 1
-
-
-def test_flake8_integration(tmp_path: Path):
-    path = tmp_path / 'test.py'
-    path.write_text(TEXT + '\n')
-    cmd = [sys.executable, '-m', 'flake8', str(tmp_path)]
-    result = subprocess.run(cmd, stdout=subprocess.PIPE, stderr=subprocess.PIPE)
-    assert result.returncode == 1
-    lines = result.stdout.decode().splitlines()
-    assert len(EXPECTED) == len(lines), result.stderr
-    for (lineno, col, error, _), line in zip(EXPECTED, lines):
-        assert error in line
-        assert f':{lineno}:{col + 1}' in line
->>>>>>> 82009718
+    assert len(errors) == int(should_fail)