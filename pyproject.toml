[build-system]
requires = ["flit_core >=2,<4"]
build-backend = "flit_core.buildapi"

[tool.flit.metadata]
module = "deal"
license = "MIT"
author = "Gram"
author-email = "gram@orsinium.dev"
home-page = "https://github.com/life4/deal"
description-file = "README.md"
requires-python = ">=3.7"
keywords = "deal,contracts,pre,post,invariant,decorators,validation,pythonic,functional"

classifiers=[
    "Development Status :: 5 - Production/Stable",
    "Environment :: Plugins",
    "Intended Audience :: Developers",
    "License :: OSI Approved :: MIT License",
    "Programming Language :: Python",
    "Topic :: Software Development",
    "Topic :: Software Development :: Libraries :: Python Modules",
    "Topic :: Software Development :: Quality Assurance",
]

requires = [
    "astroid",
    "deal-solver",
    "hypothesis",
    "pygments",
    "typeguard",
    "vaa>=0.2.1",
]

[tool.flit.metadata.requires-extra]
test = [
    "coverage",
    "pytest-cov",
    "isort",
    "marshmallow",
    "pytest",
    "urllib3",
    "sphinx",
]
lint = [
    "flake8",
    "flake8-commas",
    "flake8-quotes",
    "mypy>=0.900",
<<<<<<< HEAD
    "mypy_test>=0.1.1",
=======
    "isort",
>>>>>>> 383f9cc7
]
docs = [
    "m2r2",
    "recommonmark",
    "sphinx==3.5.*",
    "sphinx-rtd-theme==0.5.*",
]

[tool.flit.entrypoints."flake8.extension"]
DEAL = "deal.linter:Checker"

[tool.pytest.ini_options]
python_classes = ""
addopts = [
    "--cov=deal",
    "--cov-report=html",
    "--cov-report=term-missing:skip-covered",
    "--cov-fail-under=100",
]

[tool.coverage.run]
branch = true
omit = [
    "deal/linter/_template.py",
    "deal/__main__.py",
    "deal/linter/__main__.py",
]

[tool.coverage.report]
exclude_lines = [
    "pragma: no cover",
    "raise NotImplementedError",
    "  pass",
    "if TYPE_CHECKING:",
]

[tool.mypy]
files = ["deal"]
python_version = 3.7
plugins = ["deal/_mypy.py"]
ignore_missing_imports = true
show_error_codes = true

allow_redefinition = true
check_untyped_defs = true
# no_implicit_optional = true
strict_equality = true
warn_redundant_casts = true
# warn_unreachable = true
warn_unused_ignores = true

[[tool.mypy.overrides]]
module = 'deal._imports'
ignore_errors = true

[tool.isort]
line_length = 90
combine_as_imports = true
balanced_wrapping = true
lines_after_imports = 2
skip = ".venvs/"
multi_line_output = 5
include_trailing_comma = true
<|MERGE_RESOLUTION|>--- conflicted
+++ resolved
@@ -47,11 +47,8 @@
     "flake8-commas",
     "flake8-quotes",
     "mypy>=0.900",
-<<<<<<< HEAD
     "mypy_test>=0.1.1",
-=======
     "isort",
->>>>>>> 383f9cc7
 ]
 docs = [
     "m2r2",
